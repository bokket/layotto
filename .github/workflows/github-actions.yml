--- conflicted
+++ resolved
@@ -15,15 +15,11 @@
       # If you want to matrix build , you can append the following list.
       matrix:
         go_version:
-<<<<<<< HEAD
-          - 1.15
+          - 1.14.13
         hdfs-version:
           - 3.2.2
           - 3.3.0
           - 3.3.1
-=======
-          - 1.14.13
->>>>>>> 6be47302
         os:
           - ubuntu-latest
 
